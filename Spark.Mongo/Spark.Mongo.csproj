--- conflicted
+++ resolved
@@ -39,14 +39,8 @@
       <HintPath>..\packages\Fhir.Metrics.0.9.6\lib\net40\Fhir.Metrics.dll</HintPath>
       <Private>True</Private>
     </Reference>
-<<<<<<< HEAD
-    <Reference Include="Hl7.Fhir.Core, Version=0.50.1.24883, Culture=neutral, PublicKeyToken=d706911480550fc3, processorArchitecture=MSIL">
-      <HintPath>..\packages\Hl7.Fhir.DSTU2.0.50.1-alpha1\lib\net45\Hl7.Fhir.Core.dll</HintPath>
-      <Private>True</Private>
-=======
     <Reference Include="Hl7.Fhir.Core">
       <HintPath>..\packages\Hl7.Fhir.DSTU2.0.50.1-alpha1\lib\net45\Hl7.Fhir.Core.dll</HintPath>
->>>>>>> 6ce46845
     </Reference>
     <Reference Include="MongoDB.Bson">
       <HintPath>..\packages\mongocsharpdriver.1.9.2\lib\net35\MongoDB.Bson.dll</HintPath>
