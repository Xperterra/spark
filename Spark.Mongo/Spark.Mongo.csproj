--- conflicted
+++ resolved
@@ -40,11 +40,7 @@
       <Private>True</Private>
     </Reference>
     <Reference Include="Hl7.Fhir.Core">
-<<<<<<< HEAD
       <HintPath>..\packages\Hl7.Fhir.DSTU2.0.50.1-alpha1\lib\net45\Hl7.Fhir.Core.dll</HintPath>
-=======
-      <HintPath>..\packages\Hl7.Fhir.DSTU2.0.50.1\lib\net45\Hl7.Fhir.Core.dll</HintPath>
->>>>>>> 481bc6d8
     </Reference>
     <Reference Include="MongoDB.Bson">
       <HintPath>..\packages\mongocsharpdriver.1.9.2\lib\net35\MongoDB.Bson.dll</HintPath>
