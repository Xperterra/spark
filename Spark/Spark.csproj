--- conflicted
+++ resolved
@@ -47,14 +47,9 @@
       <SpecificVersion>False</SpecificVersion>
       <HintPath>..\packages\Antlr.3.4.1.9004\lib\Antlr3.Runtime.dll</HintPath>
     </Reference>
-<<<<<<< HEAD
-    <Reference Include="Hl7.Fhir.Core, Version=0.50.1.24883, Culture=neutral, PublicKeyToken=d706911480550fc3, processorArchitecture=MSIL">
+    <Reference Include="Hl7.Fhir.Core">
       <SpecificVersion>False</SpecificVersion>
       <HintPath>..\packages\Hl7.Fhir.DSTU2.0.50.1-alpha1\lib\net45\Hl7.Fhir.Core.dll</HintPath>
-=======
-    <Reference Include="Hl7.Fhir.Core">
-      <HintPath>..\packages\Hl7.Fhir.DSTU2.0.50.1\lib\net45\Hl7.Fhir.Core.dll</HintPath>
->>>>>>> 481bc6d8
     </Reference>
     <Reference Include="Microsoft.CSharp" />
     <Reference Include="Microsoft.Web.Infrastructure, Version=1.0.0.0, Culture=neutral, PublicKeyToken=31bf3856ad364e35, processorArchitecture=MSIL">
