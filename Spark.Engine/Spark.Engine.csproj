﻿<?xml version="1.0" encoding="utf-8"?>
<Project ToolsVersion="12.0" DefaultTargets="Build" xmlns="http://schemas.microsoft.com/developer/msbuild/2003">
  <Import Project="$(MSBuildExtensionsPath)\$(MSBuildToolsVersion)\Microsoft.Common.props" Condition="Exists('$(MSBuildExtensionsPath)\$(MSBuildToolsVersion)\Microsoft.Common.props')" />
  <PropertyGroup>
    <Configuration Condition=" '$(Configuration)' == '' ">Debug</Configuration>
    <Platform Condition=" '$(Platform)' == '' ">AnyCPU</Platform>
    <ProjectGuid>{7414D50E-AF38-4501-A59A-054A3173F893}</ProjectGuid>
    <OutputType>Library</OutputType>
    <AppDesignerFolder>Properties</AppDesignerFolder>
    <RootNamespace>Spark.Core</RootNamespace>
    <AssemblyName>Spark.Engine</AssemblyName>
    <TargetFrameworkVersion>v4.5</TargetFrameworkVersion>
    <FileAlignment>512</FileAlignment>
    <SolutionDir Condition="$(SolutionDir) == '' Or $(SolutionDir) == '*Undefined*'">..\</SolutionDir>
    <RestorePackages>true</RestorePackages>
  </PropertyGroup>
  <PropertyGroup Condition=" '$(Configuration)|$(Platform)' == 'Debug|AnyCPU' ">
    <DebugSymbols>true</DebugSymbols>
    <DebugType>full</DebugType>
    <Optimize>false</Optimize>
    <OutputPath>bin\Debug\</OutputPath>
    <DefineConstants>DEBUG;TRACE</DefineConstants>
    <ErrorReport>prompt</ErrorReport>
    <WarningLevel>4</WarningLevel>
  </PropertyGroup>
  <PropertyGroup Condition=" '$(Configuration)|$(Platform)' == 'Release|AnyCPU' ">
    <DebugType>pdbonly</DebugType>
    <Optimize>true</Optimize>
    <OutputPath>bin\Release\</OutputPath>
    <DefineConstants>TRACE</DefineConstants>
    <ErrorReport>prompt</ErrorReport>
    <WarningLevel>4</WarningLevel>
  </PropertyGroup>
  <ItemGroup>
    <Reference Include="Hl7.Fhir.Core, Version=0.50.1.19219, Culture=neutral, PublicKeyToken=d706911480550fc3, processorArchitecture=MSIL">
      <HintPath>..\packages\Hl7.Fhir.DSTU2.0.50.1\lib\net45\Hl7.Fhir.Core.dll</HintPath>
      <Private>True</Private>
    </Reference>
    <Reference Include="Newtonsoft.Json, Version=6.0.0.0, Culture=neutral, PublicKeyToken=30ad4fe6b2a6aeed, processorArchitecture=MSIL">
      <SpecificVersion>False</SpecificVersion>
      <HintPath>..\packages\Newtonsoft.Json.6.0.7\lib\net45\Newtonsoft.Json.dll</HintPath>
    </Reference>
    <Reference Include="System" />
    <Reference Include="System.Core" />
    <Reference Include="System.Net.Http" />
    <Reference Include="System.Net.Http.Formatting, Version=5.2.3.0, Culture=neutral, PublicKeyToken=31bf3856ad364e35, processorArchitecture=MSIL">
      <SpecificVersion>False</SpecificVersion>
      <HintPath>..\packages\Microsoft.AspNet.WebApi.Client.5.2.3\lib\net45\System.Net.Http.Formatting.dll</HintPath>
    </Reference>
    <Reference Include="System.Security" />
    <Reference Include="System.Web.Http, Version=5.2.3.0, Culture=neutral, PublicKeyToken=31bf3856ad364e35, processorArchitecture=MSIL">
      <SpecificVersion>False</SpecificVersion>
      <HintPath>..\packages\Microsoft.AspNet.WebApi.Core.5.2.3\lib\net45\System.Web.Http.dll</HintPath>
    </Reference>
    <Reference Include="System.Web.Http.WebHost, Version=5.2.3.0, Culture=neutral, PublicKeyToken=31bf3856ad364e35, processorArchitecture=MSIL">
      <SpecificVersion>False</SpecificVersion>
      <HintPath>..\packages\Microsoft.AspNet.WebApi.WebHost.5.2.3\lib\net45\System.Web.Http.WebHost.dll</HintPath>
    </Reference>
    <Reference Include="System.Xml.Linq" />
    <Reference Include="System.Data.DataSetExtensions" />
    <Reference Include="Microsoft.CSharp" />
    <Reference Include="System.Data" />
    <Reference Include="System.Xml" />
  </ItemGroup>
  <ItemGroup>
    <Compile Include="Auxiliary\EnumHelper.cs" />
    <Compile Include="Auxiliary\Language.cs" />
    <Compile Include="Auxiliary\RestOperation.cs" />
    <Compile Include="Core\LocalhostExtensions.cs" />
    <Compile Include="Core\Respond.cs" />
    <Compile Include="Core\Response.cs" />
    <Compile Include="Core\Key.cs" />
    <Compile Include="Core\SingleLocalhost.cs" />
    <Compile Include="Core\UriHelper.cs" />
    <Compile Include="Extensions\BundleExtensions.cs" />
    <Compile Include="Core\Const.cs" />
    <Compile Include="Auxiliary\DependencyCoupler.cs" />
    <Compile Include="Core\ElementQuery.cs" />
    <Compile Include="Core\Interaction.cs" />
    <Compile Include="Extensions\ETag.cs" />
    <Compile Include="Extensions\InteractionExtensions.cs" />
    <Compile Include="Core\FhirMediaType.cs" />
    <Compile Include="Extensions\GeneratorExtensions.cs" />
    <Compile Include="Extensions\GeneratorKeyExtensions.cs" />
    <Compile Include="Extensions\HttpConfigurationFhirExtensions.cs" />
    <Compile Include="Extensions\HttpExtensions.cs" />
    <Compile Include="Extensions\HttpFhirTagExtensions.cs" />
    <Compile Include="Extensions\HttpHeadersExtensions.cs" />
    <Compile Include="Extensions\HttpRequestFhirExtensions.cs" />
    <Compile Include="Filters\FhirResponseHandler.cs" />
    <Compile Include="Formatters\HtmlFhirFormatter.cs" />
    <Compile Include="Interfaces\IBlobStorage.cs" />
    <Compile Include="Interfaces\IFhirIndex.cs" />
    <Compile Include="Interfaces\IFhirService.cs" />
    <Compile Include="Interfaces\IFhirStore.cs" />
    <Compile Include="Interfaces\IGenerator.cs" />
    <Compile Include="Interfaces\IResourceValidator.cs" />
    <Compile Include="Interfaces\ISnapshotStore.cs" />
    <Compile Include="Interfaces\ITagStore.cs" />
    <Compile Include="Extensions\KeyExtensions.cs" />
    <Compile Include="Core\Localhost.cs" />
    <Compile Include="Core\Namespaces.cs" />
    <Compile Include="Formatters\BinaryFormatter.cs" />
    <Compile Include="Filters\FhirExceptionFilter.cs" />
    <Compile Include="Formatters\FhirMediaTypeFormatter.cs" />
    <Compile Include="Auxiliary\FormatParamTypeMapping.cs" />
    <Compile Include="Handlers\InterceptBodyHandler.cs" />
    <Compile Include="Formatters\JsonFhirFormatter.cs" />
    <Compile Include="Handlers\MediaTypeHandler.cs" />
    <Compile Include="Formatters\XmlFhirFormatter.cs" />
    <Compile Include="Auxiliary\XmlSignatureHelper.cs" />
    <Compile Include="Properties\AssemblyInfo.cs" />
    <Compile Include="Core\SearchResults.cs" />
    <Compile Include="Resources.Designer.cs">
      <AutoGen>True</AutoGen>
      <DesignTime>True</DesignTime>
      <DependentUpon>Resources.resx</DependentUpon>
    </Compile>
    <Compile Include="Service\BundleEntryFactory.cs" />
    <Compile Include="Service\CommonUri.cs" />
    <Compile Include="Service\ConformanceBuilder.cs" />
    <Compile Include="Service\Const.cs" />
    <Compile Include="Service\FhirService.cs" />
    <Compile Include="Service\FhirServiceExtensions.cs" />
<<<<<<< HEAD
    <Compile Include="Service\Importer.cs" />
    <Compile Include="Service\InfrastructureExtensions.cs" />
=======
    <Compile Include="Service\Processor.cs" />
>>>>>>> 7909c51c
    <Compile Include="Service\KeyMapper.cs" />
    <Compile Include="Extensions\OperationOutcomeExtensions.cs" />
    <Compile Include="Service\Pager.cs" />
    <Compile Include="Service\Validate.cs" />
    <Compile Include="Service\Export.cs" />
    <Compile Include="Service\Import.cs" />
    <Compile Include="Auxiliary\ResourceVisitor.cs" />
    <Compile Include="Core\Snapshot.cs" />
    <Compile Include="Core\SparkException.cs" />
    <Compile Include="Core\Error.cs" />
    <Compile Include="Extensions\UriParamExtensions.cs" />
    <Compile Include="Service\Transaction.cs" />
    <Compile Include="Service\XDocumentVisitor.cs" />
  </ItemGroup>
  <ItemGroup>
    <None Include="packages.config" />
  </ItemGroup>
  <ItemGroup>
    <EmbeddedResource Include="Resources.resx">
      <Generator>ResXFileCodeGenerator</Generator>
      <SubType>Designer</SubType>
      <LastGenOutput>Resources.Designer.cs</LastGenOutput>
    </EmbeddedResource>
    <EmbeddedResource Include="Service\Conformance.xml">
      <CopyToOutputDirectory>PreserveNewest</CopyToOutputDirectory>
    </EmbeddedResource>
  </ItemGroup>
  <ItemGroup />
  <ItemGroup>
    <None Include="Resources\renderxmlashtml.xslt" />
  </ItemGroup>
  <Import Project="$(MSBuildToolsPath)\Microsoft.CSharp.targets" />
  <Import Project="$(SolutionDir)\.nuget\NuGet.targets" Condition="Exists('$(SolutionDir)\.nuget\NuGet.targets')" />
  <Target Name="EnsureNuGetPackageBuildImports" BeforeTargets="PrepareForBuild">
    <PropertyGroup>
      <ErrorText>This project references NuGet package(s) that are missing on this computer. Enable NuGet Package Restore to download them.  For more information, see http://go.microsoft.com/fwlink/?LinkID=322105. The missing file is {0}.</ErrorText>
    </PropertyGroup>
    <Error Condition="!Exists('$(SolutionDir)\.nuget\NuGet.targets')" Text="$([System.String]::Format('$(ErrorText)', '$(SolutionDir)\.nuget\NuGet.targets'))" />
  </Target>
  <!-- To modify your build process, add your task inside one of the targets below and uncomment it. 
       Other similar extension points exist, see Microsoft.Common.targets.
  <Target Name="BeforeBuild">
  </Target>
  <Target Name="AfterBuild">
  </Target>
  -->
</Project><|MERGE_RESOLUTION|>--- conflicted
+++ resolved
@@ -122,12 +122,8 @@
     <Compile Include="Service\Const.cs" />
     <Compile Include="Service\FhirService.cs" />
     <Compile Include="Service\FhirServiceExtensions.cs" />
-<<<<<<< HEAD
-    <Compile Include="Service\Importer.cs" />
     <Compile Include="Service\InfrastructureExtensions.cs" />
-=======
     <Compile Include="Service\Processor.cs" />
->>>>>>> 7909c51c
     <Compile Include="Service\KeyMapper.cs" />
     <Compile Include="Extensions\OperationOutcomeExtensions.cs" />
     <Compile Include="Service\Pager.cs" />
