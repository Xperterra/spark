--- conflicted
+++ resolved
@@ -32,14 +32,8 @@
     <WarningLevel>4</WarningLevel>
   </PropertyGroup>
   <ItemGroup>
-<<<<<<< HEAD
-    <Reference Include="Hl7.Fhir.Core, Version=0.50.1.24883, Culture=neutral, PublicKeyToken=d706911480550fc3, processorArchitecture=MSIL">
-      <HintPath>..\packages\Hl7.Fhir.DSTU2.0.50.1-alpha1\lib\net45\Hl7.Fhir.Core.dll</HintPath>
-      <Private>True</Private>
-=======
     <Reference Include="Hl7.Fhir.Core">
       <HintPath>..\..\foundry\packages\Hl7.Fhir.DSTU2.0.50.1-alpha1\lib\net45\Hl7.Fhir.Core.dll</HintPath>
->>>>>>> 6ce46845
     </Reference>
     <Reference Include="Newtonsoft.Json, Version=6.0.0.0, Culture=neutral, PublicKeyToken=30ad4fe6b2a6aeed, processorArchitecture=MSIL">
       <SpecificVersion>False</SpecificVersion>
