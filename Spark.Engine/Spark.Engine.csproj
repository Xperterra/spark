--- conflicted
+++ resolved
@@ -33,11 +33,7 @@
   </PropertyGroup>
   <ItemGroup>
     <Reference Include="Hl7.Fhir.Core">
-<<<<<<< HEAD
-      <HintPath>..\..\foundry\packages\Hl7.Fhir.DSTU2.0.50.1-alpha1\lib\net45\Hl7.Fhir.Core.dll</HintPath>
-=======
-      <HintPath>..\packages\Hl7.Fhir.DSTU2.0.50.1\lib\net45\Hl7.Fhir.Core.dll</HintPath>
->>>>>>> 481bc6d8
+      <HintPath>..\packages\Hl7.Fhir.DSTU2.0.50.1-alpha1\lib\net45\Hl7.Fhir.Core.dll</HintPath>
     </Reference>
     <Reference Include="Newtonsoft.Json, Version=6.0.0.0, Culture=neutral, PublicKeyToken=30ad4fe6b2a6aeed, processorArchitecture=MSIL">
       <SpecificVersion>False</SpecificVersion>
@@ -123,12 +119,10 @@
     <Compile Include="Service\ConformanceBuilder.cs" />
     <Compile Include="Service\Const.cs" />
     <Compile Include="Service\FhirService.cs" />
-    <Compile Include="Service\FhirServiceExtensions.cs" />
-<<<<<<< HEAD
+    <Compile Include="Service\InfraStructure.cs" />
+    <Compile Include="Service\InfrastructureProvider.cs" />
     <Compile Include="Service\IServiceListener.cs" />
-=======
     <Compile Include="Service\InfrastructureExtensions.cs" />
->>>>>>> 481bc6d8
     <Compile Include="Service\ServiceListener.cs" />
     <Compile Include="Service\Transfer.cs" />
     <Compile Include="Service\KeyMapper.cs" />
