--- conflicted
+++ resolved
@@ -15,9 +15,7 @@
         public IFhirStore Store { get; set; }
         public IGenerator Generator { get; set; }
         public ISnapshotStore SnapshotStore { get; set; }
-<<<<<<< HEAD
         public IFhirIndex Index { get; set; }
-=======
         public IServiceListener ServiceListener { get; set; }
 
     }
@@ -48,27 +46,6 @@
 
     }
 
-    public static class InfrastructureExtensions
-    {
-        
-        public static Infrastructure AddLocalhost(this Infrastructure infrastructure, ILocalhost localhost)
-        {
-            infrastructure.Localhost = localhost;
-            return infrastructure;
-        }
-
-        public static Infrastructure AddLocalhost(this Infrastructure infrastructure, Uri url)
-        {
-            return infrastructure.AddLocalhost(new Localhost(url));
-        }
-
-        public static FhirService CreateService(this Infrastructure infrastructure)
-        {
-            return new FhirService(infrastructure);
-        }
-
->>>>>>> 76405adb
-    }
-
+   
 
 }