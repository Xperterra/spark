﻿/* 
 * Copyright (c) 2014, Furore (info@furore.com) and contributors
 * See the file CONTRIBUTORS for details.
 * 
 * This file is licensed under the BSD 3-Clause license
 * available at https://raw.github.com/furore-fhir/spark/master/LICENSE
 */
using System;
using System.Collections.Generic;
using System.Diagnostics;
using System.IO;
using System.Linq;
using System.Net;
using System.Web;
using Hl7.Fhir.Model;
using Hl7.Fhir.Rest;
using Spark.Config;
using Spark.Core;

using Hl7.Fhir.Validation;
using Hl7.Fhir.Serialization;
using Spark.Core.Auxiliary;

namespace Spark.Service
{

    public class FhirService 
    {
        public IFhirStore store;
        public ISnapshotStore snapshotstore;
        public IFhirIndex index;

        public IGenerator generator;
        //private ITagStore tagstore;
        private ILocalhost localhost;
        private IServiceListener listener;

        private Transfer transfer;
        private Pager pager;

        public FhirService(Infrastructure infrastructure)
        {
            this.localhost = infrastructure.Localhost;
            this.store = infrastructure.Store;
            this.snapshotstore =  infrastructure.SnapshotStore;
            this.generator = infrastructure.Generator;
<<<<<<< HEAD
            this.index = infrastructure.Index;
=======
            this.listener = infrastructure.ServiceListener;
>>>>>>> 76405adb

            transfer = new Transfer(generator, localhost); 
            pager = new Pager(store, snapshotstore, localhost, transfer);
        }

        public FhirResponse Read(Key key)
        {
            Validate.HasTypeName(key);
            Validate.HasResourceId(key);
            Validate.HasNoVersion(key);
            Validate.Key(key);

            var interaction = store.Get(key);

            if (interaction == null)
            {
                return Respond.NotFound(key);
            }
            else if (interaction.IsDeleted())
            {
                transfer.Externalize(interaction);
                return Respond.Gone(interaction);
            }
            else
            {
                transfer.Externalize(interaction);
                return Respond.WithResource(interaction);
            }
        }

        public FhirResponse ReadMeta(Key key)
        {
            Validate.HasTypeName(key);
            Validate.HasResourceId(key);
            Validate.HasNoVersion(key);
            Validate.Key(key);

            Interaction interaction = store.Get(key);

            if (interaction == null)
            {
                return Respond.NotFound(key);
            }
            else if (interaction.IsDeleted())
            {
                return Respond.Gone(interaction);
            }

            return Respond.WithMeta(interaction);
        }

        public FhirResponse AddMeta(Key key, Parameters parameters)
        {
            Interaction interaction = store.Get(key);
            
            if (interaction == null)
            {
                return Respond.NotFound(key);
            }
            else if (interaction.IsDeleted())
            {
                return Respond.Gone(interaction);
            }

            interaction.Resource.AffixTags(parameters);
            Store(interaction);

            return Respond.WithMeta(interaction);
        }

        /// <summary>
        /// Read the state of a specific version of the resource.
        /// </summary>
        /// <param name="collectionName">The resource type, in lowercase</param>
        /// <param name="id">The id part of a version-specific reference</param>
        /// <param name="vid">The version part of a version-specific reference</param>
        /// <returns>A Result containing the resource, or an Issue</returns>
        /// <remarks>
        /// If the version referred to is actually one where the resource was deleted, the server should return a 
        /// 410 status code. 
        /// </remarks>
        public FhirResponse VersionRead(Key key)
        {
            Validate.HasTypeName(key);
            Validate.HasResourceId(key);
            Validate.HasVersion(key);
            Validate.Key(key);

            Interaction interaction = store.Get(key);

            if (interaction == null)
                return Respond.NotFound(key);

            else if (interaction.IsDeleted())
            {
                return Respond.Gone(interaction);
            }

            transfer.Externalize(interaction);
            return Respond.WithResource(interaction);
        }

        /// <summary>
        /// Create a new resource with a server assigned id.
        /// </summary>
        /// <param name="collection">The resource type, in lowercase</param>
        /// <param name="resource">The data for the Resource to be created</param>
        /// <returns>
        /// Returns 
        ///     201 Created - on successful creation
        /// </returns>
        public FhirResponse Create(IKey key, Resource resource)
        {
            Validate.Key(key);
            Validate.ResourceType(key, resource);
            Validate.HasTypeName(key);
            Validate.HasNoVersion(key);
         
            Interaction interaction = Interaction.POST(key, resource);
            transfer.Internalize(interaction);

            Store(interaction);

            // API: The api demands a body. This is wrong
            Interaction result = store.Get(interaction.Key);
            transfer.Externalize(result);
            return Respond.WithResource(HttpStatusCode.Created, interaction);

            // todo: replace.
            // return Respond.WithKey(HttpStatusCode.Created, interaction.Key);
        }

        public FhirResponse ConditionalCreate(IKey key, Resource resource, IEnumerable<Tuple<string, string>> query)
        {
            // DSTU2: search
            throw new NotImplementedException("This will be implemented after search is DSTU2");
        }

        public FhirResponse Search(string type, IEnumerable<Tuple<string, string>> parameters, int pageSize, string sortby)
        {
            Validate.TypeName(type);
            Uri link = localhost.Uri(type);

            IEnumerable<string> keys = store.List(type);
            Bundle bundle = pager.GetFirstPage(link, keys, sortby);
            return Respond.WithBundle(bundle);

            // DSTU2: search
            /*
            Query query = FhirParser.ParseQueryFromUriParameters(collection, parameters);
            ICollection<string> includes = query.Includes;
            
            SearchResults results = index.Search(query);

            if (results.HasErrors)
            {
                throw new SparkException(HttpStatusCode.BadRequest, results.Outcome);
            }
            
            Uri link = localhost.Uri(type).AddPath(results.UsedParameters);
            
            Bundle bundle = pager.GetFirstPage(link, keys, sortby);
            
            /*
            if (results.HasIssues)
            {
                var outcomeEntry = BundleEntryFactory.CreateFromResource(results.Outcome, new Uri("outcome/1", UriKind.Relative), DateTimeOffset.Now);
                outcomeEntry.SelfLink = outcomeEntry.Id;
                bundle.Entries.Add(outcomeEntry);
            }
            return Respond.WithBundle(bundle);
            */
        }
        
        public FhirResponse Update(IKey key, Resource resource)
        {
            Validate.HasTypeName(key);
            Validate.HasNoVersion(key);
            Validate.ResourceType(key, resource);

            Interaction original = store.Get(key);

            if (original == null)
            {
                return Respond.WithError(HttpStatusCode.MethodNotAllowed,
                    "Cannot update resource {0}/{1}, because it doesn't exist on this server",
                    key.TypeName, key.ResourceId);
            }   

            Interaction interaction = Interaction.PUT(key, resource);
            interaction.Resource.AffixTags(original.Resource);

            transfer.Internalize(interaction);
            Store(interaction);

            // todo: does this require a response?
            transfer.Externalize(interaction);
            return Respond.WithEntry(HttpStatusCode.OK, interaction);
        }

        public FhirResponse VersionSpecificUpdate(IKey versionedkey, Resource resource)
        {
            Validate.HasTypeName(versionedkey);
            Validate.HasVersion(versionedkey);

            Key key = versionedkey.WithoutVersion();

            Interaction current = store.Get(key);
            Validate.SameVersion(current.Key, versionedkey);

            return this.Update(key, resource);
        }

        public FhirResponse Upsert(IKey key, Resource resource)
        {
            if (key.HasVersionId())
            {
                return this.VersionSpecificUpdate(key, resource);
            }
            else if (store.Exists(key))
            {
                return this.Update(key, resource);
            }
            else // also when in transaction and key is foreign.
            {
                return this.Create(key, resource);
            }
        }

        public FhirResponse ConditionalUpdate(Key key, Resource resource, IEnumerable<Tuple<string, string>> query)
        {
            // DSTU2: search
            throw new NotImplementedException("This will be implemented after search is at DSTU2");
        }

        /// <summary>
        /// Delete a resource.
        /// </summary>
        /// <param name="collection">The resource type, in lowercase</param>
        /// <param name="id">The id part of a Resource id</param>
        /// <remarks>
        /// Upon successful deletion the server should return 
        ///   * 204 (No Content). 
        ///   * If the resource does not exist on the server, the server must return 404 (Not found).
        ///   * Performing this operation on a resource that is already deleted has no effect, and should return 204 (No Content).
        /// </remarks>
        public FhirResponse Delete(IKey key)
        {
            Validate.Key(key);
            Validate.HasNoVersion(key);
         
            Interaction current = store.Get(key);
            if (current == null)
            {
                return Respond.NotFound(key);
            }
            
            if (current.IsPresent)
            {
                // Add a new deleted-entry to mark this entry as deleted
                //Entry deleted = importer.ImportDeleted(location);
                key = generator.NextHistoryKey(key);
                Interaction deleted = Interaction.DELETE(key, DateTimeOffset.UtcNow);

                Store(deleted);
                return Respond.WithCode(HttpStatusCode.NoContent);
            }
            else
            {
                return Respond.Gone(current);
            }
        }

        public FhirResponse ConditionalDelete(Key key, IEnumerable<Tuple<string, string>> parameters)
        {
            // DSTU2: transaction
            throw new NotImplementedException("This will be implemented after search is DSTU2");
            // searcher.search(parameters)
            // assert count = 1
            // get result id
            string id = "to-implement";
            
            key.ResourceId = id;
            Interaction deleted = Interaction.DELETE(key, DateTimeOffset.UtcNow);
            store.Add(deleted);
            return Respond.WithCode(HttpStatusCode.NoContent);
        }

        public FhirResponse HandleInteraction(Interaction interaction)
        {
            switch(interaction.Method)
            {
                case Bundle.HTTPVerb.PUT: return this.Upsert(interaction.Key, interaction.Resource);
                case Bundle.HTTPVerb.POST: return this.Create(interaction.Key, interaction.Resource);
                case Bundle.HTTPVerb.DELETE: return this.Delete(interaction.Key);
                default: return Respond.Success;
            }
        }

        public FhirResponse Transaction(IList<Interaction> interactions)
        {
            transfer.Internalize(interactions);

            var resources = new List<Resource>();

            foreach(Interaction interaction in interactions)
            {
                FhirResponse response = HandleInteraction(interaction);

                if (!response.IsValid) return response;
                resources.Add(response.Resource);
            }
            
            transfer.Externalize(interactions);

            return Respond.WithBundle(resources);
        }

        public FhirResponse Transaction(Bundle bundle)
        {
            var interactions = localhost.GetInteractions(bundle);
            transfer.Internalize(interactions);

            store.Add(interactions);
            return Respond.Success;

            //return Transaction(interactions);
        }
        
        public FhirResponse History(DateTimeOffset? since, string sortby)
        {
            if (since == null) since = DateTimeOffset.MinValue;
            Uri link = localhost.Uri(RestOperation.HISTORY);

            IEnumerable<string> keys = store.History(since);
            Bundle bundle = pager.GetFirstPage(link, keys, sortby);
            
            // DSTU2: export
            // exporter.Externalize(bundle);
            return Respond.WithResource(bundle);
        }

        public FhirResponse History(string type, DateTimeOffset? since, string sortby)
        {
            Validate.TypeName(type);
            Uri link = localhost.Uri(type, RestOperation.HISTORY);

            IEnumerable<string> keys = store.History(type, since);
            Bundle bundle = pager.GetFirstPage(link, keys, sortby);

            return Respond.WithResource(bundle);
        }

        public FhirResponse History(Key key, DateTimeOffset? since, string sortby)
        {
            if (!store.Exists(key))
                return Respond.NotFound(key);

            Uri link = localhost.Uri(key);
                
            IEnumerable<string> keys = store.History(key, since);
            Bundle bundle = pager.GetFirstPage(link, keys, sortby);

            return Respond.WithResource(key, bundle);
        }
        
        public FhirResponse Mailbox(Bundle bundle, Binary body)
        {
            // DSTU2: mailbox
            /*
            if(bundle == null || body == null) throw new SparkException("Mailbox requires a Bundle body payload"); 
            // For the connectathon, this *must* be a document bundle
            if (bundle.GetBundleType() != BundleType.Document)
                throw new SparkException("Mailbox endpoint currently only accepts Document feeds");

            Bundle result = new Bundle("Transaction result from posting of Document " + bundle.Id, DateTimeOffset.Now);

            // Build a binary with the original body content (=the unparsed Document)
            var binaryEntry = new ResourceEntry<Binary>(KeyHelper.NewCID(), DateTimeOffset.Now, body);
            binaryEntry.SelfLink = KeyHelper.NewCID();

            // Build a new DocumentReference based on the 1 composition in the bundle, referring to the binary
            var compositions = bundle.Entries.OfType<ResourceEntry<Composition>>();
            if (compositions.Count() != 1) throw new SparkException("Document feed should contain exactly 1 Composition resource");
            
            var composition = compositions.First().Resource;
            var reference = ConnectathonDocumentScenario.DocumentToDocumentReference(composition, bundle, body, binaryEntry.SelfLink);

            // Start by copying the original entries to the transaction, minus the Composition
            List<BundleEntry> entriesToInclude = new List<BundleEntry>();

            //if(reference.Subject != null) entriesToInclude.AddRange(bundle.Entries.ById(new Uri(reference.Subject.Reference)));
            //if (reference.Author != null) entriesToInclude.AddRange(
            //         reference.Author.Select(auth => bundle.Entries.ById(auth.Id)).Where(be => be != null));
            //reference.Subject = composition.Subject;
            //reference.Author = new List<ResourceReference>(composition.Author);
            //reference.Custodian = composition.Custodian;

            foreach (var entry in bundle.Entries.Where(be => !(be is ResourceEntry<Composition>)))
            {
                result.Entries.Add(entry);
            }

            // Now add the newly constructed DocumentReference and the Binary
            result.Entries.Add(new ResourceEntry<DocumentReference>(KeyHelper.NewCID(), DateTimeOffset.Now, reference));
            result.Entries.Add(binaryEntry);

            // Process the constructed bundle as a Transaction and return the result
            return Transaction(result);
            */
            return Respond.WithError(HttpStatusCode.NotImplemented);
        }

        /*
        public TagList TagsFromServer()
        {
            IEnumerable<Tag> tags = tagstore.Tags();
            return new TagList(tags);
        }
        
        public TagList TagsFromResource(string resourcetype)
        {
            RequestValidator.ValidateCollectionName(resourcetype);
            IEnumerable<Tag> tags = tagstore.Tags(resourcetype);
            return new TagList(tags);
        }


        public TagList TagsFromInstance(string collection, string id)
        {
            Uri key = BuildKey(collection, id);
            BundleEntry entry = store.Get(key);

            if (entry == null)
                throwNotFound("Cannot retrieve tags because entry {0}/{1} does not exist", collection, id);

            return new TagList(entry.Tags);
         }


        public TagList TagsFromHistory(string collection, string id, string vid)
        {
            Uri key = BuildKey(collection, id, vid);
            BundleEntry entry = store.Get(key);

            if (entry == null)
                throwNotFound("Cannot retrieve tags because entry {0}/{1} does not exist", collection, id, vid); 
           
            else if (entry is DeletedEntry)
            {
                throw new SparkException(HttpStatusCode.Gone,
                    "A {0} resource with version {1} and id {2} exists, but it is a deletion (deleted on {3}).",
                    collection, vid, id, (entry as DeletedEntry).When);
            }

            return new TagList(entry.Tags);
        }

        public void AffixTags(string collection, string id, IEnumerable<Tag> tags)
        {
            if (tags == null) throw new SparkException("No tags specified on the request");
            Uri key = BuildKey(collection, id);
            BundleEntry entry = store.Get(key);
            
            if (entry == null)
                throw new SparkException(HttpStatusCode.NotFound, "Could not set tags. The resource was not found.");

            entry.AffixTags(tags);
            store.Add(entry);
        }

        public void AffixTags(string collection, string id, string vid, IEnumerable<Tag> tags)
        {
            Uri key = BuildKey(collection, id, vid);
            if (tags == null) throw new SparkException("No tags specified on the request");

            BundleEntry entry = store.Get(key);
            if (entry == null)
                throw new SparkException(HttpStatusCode.NotFound, "Could not set tags. The resource was not found.");

            entry.AffixTags(tags);
            store.Replace(entry);   
        }

        public void RemoveTags(string collection, string id, IEnumerable<Tag> tags)
        {
            if (tags == null) throw new SparkException("No tags specified on the request");

            Uri key = BuildKey(collection, id);
            BundleEntry entry = store.Get(key);
            if (entry == null)
                throw new SparkException(HttpStatusCode.NotFound, "Could not set tags. The resource was not found.");

            if (entry.Tags != null)
            {
                entry.Tags = entry.Tags.Exclude(tags).ToList();
            }
            
            store.Replace(entry);
        }

        public void RemoveTags(string collection, string id, string vid, IEnumerable<Tag> tags)
        {
            if (tags == null) throw new SparkException("Can not delete tags if no tags specified were specified");

            Uri key = BuildKey(collection, id, vid);

            ResourceEntry entry = (ResourceEntry)store.Get(key);
            if (entry == null)
                throw new SparkException(HttpStatusCode.NotFound, "Could not set tags. The resource was not found.");


            if (entry.Tags != null)
                entry.Tags = entry.Tags.Exclude(tags).ToList();

            store.Replace(entry);
        }
        */

        public FhirResponse ValidateOperation(Key key, Resource resource)
        {
            if (resource == null) throw Error.BadRequest("Validate needs a Resource in the body payload");
            //if (entry.Resource == null) throw new SparkException("Validate needs a Resource in the body payload");

            //  DSTU2: validation
            // entry.Resource.Title = "Validation test entity";
            // entry.LastUpdated = DateTime.Now;
            // entry.Id = id != null ? ResourceIdentity.Build(Endpoint, collection, id) : null;

            Validate.ResourceType(key, resource);
            
            // DSTU2: validation
            var outcome = Validate.AgainstSchema(resource);
            
            if (outcome == null)
                return Respond.WithCode(HttpStatusCode.OK);
            else
                return Respond.WithResource(422, outcome);
        }
       
        public FhirResponse Conformance()
        {
            var conformance = DependencyCoupler.Inject<Conformance>();
            return Respond.WithResource(conformance);

            // DSTU2: conformance
            //var conformance = ConformanceBuilder.Build();

            //return Respond.WithResource(conformance);

            //var entry = new ResourceEntry<Conformance>(KeyHelper.NewCID(), DateTimeOffset.Now, conformance);
            //return entry;

            //Uri location =
            //     ResourceIdentity.Build(
            //        ConformanceBuilder.CONFORMANCE_COLLECTION_NAME,
            //        ConformanceBuilder.CONFORMANCE_ID
            //    ).OperationPath;

            //BundleEntry conformance = _store.FindEntryById(location);

            //if (conformance == null || !(conformance is ResourceEntry))
            //{
            //    throw new SparkException(
            //        HttpStatusCode.InternalServerError,
            //        "Cannot find an installed conformance statement for this server. Has it been initialized?");
            //}
            //else
            //    return (ResourceEntry)conformance;
        }

        public FhirResponse GetPage(string snapshotkey, int index, int count)
        {
            Bundle bundle = pager.GetPage(snapshotkey, index, count);
            return Respond.WithResource(bundle);
        }

        private void Store(Interaction interaction)
        {
            store.Add(interaction);
            
            if (index != null)
            {
                index.Process(interaction);
            }

            if (listener != null)
            {
                listener.Inform(interaction);
            }
        }
        
    }
}<|MERGE_RESOLUTION|>--- conflicted
+++ resolved
@@ -44,11 +44,8 @@
             this.store = infrastructure.Store;
             this.snapshotstore =  infrastructure.SnapshotStore;
             this.generator = infrastructure.Generator;
-<<<<<<< HEAD
             this.index = infrastructure.Index;
-=======
             this.listener = infrastructure.ServiceListener;
->>>>>>> 76405adb
 
             transfer = new Transfer(generator, localhost); 
             pager = new Pager(store, snapshotstore, localhost, transfer);
