<?xml version="1.0"?>
<package>
  <metadata>
    <id>Spark.Engine</id>
<<<<<<< HEAD
    <version>0.50.5-alpha1</version>
=======
    <version>0.90.0-alpha1</version>
>>>>>>> 3f718d8d
	<title>Spark: Furore FHIR Server engine</title>
    <authors>Furore and contributors</authors>
    <owners>Furore (http://fhir.furore.com). Contains materials (C) Hl7 International</owners>
    <description>FHIR Server Engine - handling REST calls and service layer</description>
    <releaseNotes>Recursive include added</releaseNotes>
	<summary>FHIR Server Engine - handling REST calls and service layer</summary>
	<language>en-us</language>
	<projectUrl>https://github.com/furore-fhir/spark</projectUrl>	
	<iconUrl>https://raw.githubusercontent.com/ewoutkramer/fhir-net-api/master/icon-fhir-32.png</iconUrl>
    <copyright>Copyright 2015</copyright>
    <requireLicenseAcceptance>false</requireLicenseAcceptance>
    <tags>HL7 FHIR server Furore Spark core engine library</tags>
    <dependencies>
	  <dependency id="Hl7.Fhir.DSTU2" version="0.50.2-alpha3"  />
	  <dependency id="Microsoft.AspNet.WebApi.Client" version="5.2.3"  />
	  <dependency id="Microsoft.AspNet.WebApi.Core" version="5.2.3"  />
	  <dependency id="Microsoft.AspNet.WebApi.WebHost" version="5.2.3"  />
	  <dependency id="Newtonsoft.Json" version="6.0.7"  />
    </dependencies>
  </metadata>
    <files>	
		<file src="src\Spark.Engine\bin\Release\Spark.Engine.dll" target="lib\net45\" />
		<file src="src\Spark.Engine\bin\Release\Spark.Engine.pdb" target="lib\net45\" />
    </files>
</package><|MERGE_RESOLUTION|>--- conflicted
+++ resolved
@@ -2,11 +2,7 @@
 <package>
   <metadata>
     <id>Spark.Engine</id>
-<<<<<<< HEAD
-    <version>0.50.5-alpha1</version>
-=======
-    <version>0.90.0-alpha1</version>
->>>>>>> 3f718d8d
+    <version>0.90.1-alpha1</version>
 	<title>Spark: Furore FHIR Server engine</title>
     <authors>Furore and contributors</authors>
     <owners>Furore (http://fhir.furore.com). Contains materials (C) Hl7 International</owners>
