﻿<?xml version="1.0" encoding="utf-8"?>
<Project ToolsVersion="12.0" DefaultTargets="Build" xmlns="http://schemas.microsoft.com/developer/msbuild/2003">
  <Import Project="$(MSBuildExtensionsPath)\$(MSBuildToolsVersion)\Microsoft.Common.props" Condition="Exists('$(MSBuildExtensionsPath)\$(MSBuildToolsVersion)\Microsoft.Common.props')" />
  <PropertyGroup>
    <Configuration Condition=" '$(Configuration)' == '' ">Debug</Configuration>
    <Platform Condition=" '$(Platform)' == '' ">AnyCPU</Platform>
    <ProjectGuid>{11B49D04-55DA-4CF7-AE0E-DDE9FE8A053A}</ProjectGuid>
    <OutputType>Library</OutputType>
    <AppDesignerFolder>Properties</AppDesignerFolder>
    <RootNamespace>Spark.Search</RootNamespace>
    <AssemblyName>Spark.Search</AssemblyName>
    <TargetFrameworkVersion>v4.5</TargetFrameworkVersion>
    <FileAlignment>512</FileAlignment>
    <SolutionDir Condition="$(SolutionDir) == '' Or $(SolutionDir) == '*Undefined*'">..\</SolutionDir>
    <RestorePackages>true</RestorePackages>
  </PropertyGroup>
  <PropertyGroup Condition=" '$(Configuration)|$(Platform)' == 'Debug|AnyCPU' ">
    <DebugSymbols>true</DebugSymbols>
    <DebugType>full</DebugType>
    <Optimize>false</Optimize>
    <OutputPath>bin\Debug\</OutputPath>
    <DefineConstants>DEBUG;TRACE</DefineConstants>
    <ErrorReport>prompt</ErrorReport>
    <WarningLevel>4</WarningLevel>
  </PropertyGroup>
  <PropertyGroup Condition=" '$(Configuration)|$(Platform)' == 'Release|AnyCPU' ">
    <DebugType>pdbonly</DebugType>
    <Optimize>true</Optimize>
    <OutputPath>bin\Release\</OutputPath>
    <DefineConstants>TRACE</DefineConstants>
    <ErrorReport>prompt</ErrorReport>
    <WarningLevel>4</WarningLevel>
  </PropertyGroup>
  <ItemGroup>
    <Reference Include="Hl7.Fhir.Api">
      <HintPath>..\FhirApi\Hl7.Fhir.Api.dll</HintPath>
    </Reference>
    <Reference Include="Hl7.Fhir.Model">
      <HintPath>..\FhirApi\Hl7.Fhir.Model.dll</HintPath>
    </Reference>
    <Reference Include="MongoDB.Bson">
      <HintPath>..\packages\mongocsharpdriver.1.8.3\lib\net35\MongoDB.Bson.dll</HintPath>
    </Reference>
    <Reference Include="MongoDB.Driver">
      <HintPath>..\packages\mongocsharpdriver.1.8.3\lib\net35\MongoDB.Driver.dll</HintPath>
    </Reference>
<<<<<<< HEAD
=======
    <Reference Include="Newtonsoft.Json, Version=6.0.0.0, Culture=neutral, PublicKeyToken=30ad4fe6b2a6aeed, processorArchitecture=MSIL">
      <SpecificVersion>False</SpecificVersion>
      <HintPath>..\packages\Newtonsoft.Json.6.0.2\lib\net45\Newtonsoft.Json.dll</HintPath>
    </Reference>
>>>>>>> e66f5b80
    <Reference Include="System" />
    <Reference Include="System.Core" />
    <Reference Include="System.Xml.Linq" />
    <Reference Include="System.Data.DataSetExtensions" />
    <Reference Include="Microsoft.CSharp" />
    <Reference Include="System.Data" />
    <Reference Include="System.Xml" />
  </ItemGroup>
  <ItemGroup>
    <Compile Include="Arguments.cs" />
    <Compile Include="Config.cs" />
    <Compile Include="CriteriaMongoExtensions.cs" />
    <Compile Include="Definitions.cs" />
    <Compile Include="DefinitionsFactory.cs" />
    <Compile Include="DistinctTags.cs" />
    <Compile Include="Document.cs" />
    <Compile Include="ElementQuery.cs" />
    <Compile Include="IIndexer.cs" />
    <Compile Include="FhirIndex.cs" />
    <Compile Include="IMongoQueryTree.cs" />
    <Compile Include="IParameter.cs" />
    <Compile Include="ITerm.cs" />
    <Compile Include="JoinUtil.cs" />
    <Compile Include="MongoIndexer.cs" />
    <Compile Include="MongoSearcher.cs" />
    <Compile Include="Parameter.cs" />
    <Compile Include="ParameterFactory.cs" />
    <Compile Include="Parameters.cs" />
    <Compile Include="Properties\AssemblyInfo.cs" />
    <Compile Include="QueryExtensions.cs" />
    <Compile Include="ISearcher.cs" />
    <Compile Include="SearchException.cs" />
    <Compile Include="Soundex.cs" />
    <Compile Include="TermsCollector.cs" />
  </ItemGroup>
  <ItemGroup>
    <ProjectReference Include="..\Spark.Core\Spark.Core.csproj">
      <Project>{7414d50e-af38-4501-a59a-054a3173f893}</Project>
      <Name>Spark.Core</Name>
    </ProjectReference>
    <ProjectReference Include="..\Spark.Store\Spark.Store.csproj">
      <Project>{557a68b1-39e9-413d-b571-cc1d73e43438}</Project>
      <Name>Spark.Store</Name>
    </ProjectReference>
  </ItemGroup>
  <ItemGroup>
    <None Include="app.config" />
    <None Include="packages.config" />
    <None Include="Spark.Search.cd" />
  </ItemGroup>
  <Import Project="$(MSBuildToolsPath)\Microsoft.CSharp.targets" />
  <Import Project="$(SolutionDir)\.nuget\NuGet.targets" Condition="Exists('$(SolutionDir)\.nuget\NuGet.targets')" />
  <!-- To modify your build process, add your task inside one of the targets below and uncomment it. 
       Other similar extension points exist, see Microsoft.Common.targets.
  <Target Name="BeforeBuild">
  </Target>
  <Target Name="AfterBuild">
  </Target>
  -->
</Project><|MERGE_RESOLUTION|>--- conflicted
+++ resolved
@@ -44,13 +44,10 @@
     <Reference Include="MongoDB.Driver">
       <HintPath>..\packages\mongocsharpdriver.1.8.3\lib\net35\MongoDB.Driver.dll</HintPath>
     </Reference>
-<<<<<<< HEAD
-=======
     <Reference Include="Newtonsoft.Json, Version=6.0.0.0, Culture=neutral, PublicKeyToken=30ad4fe6b2a6aeed, processorArchitecture=MSIL">
       <SpecificVersion>False</SpecificVersion>
       <HintPath>..\packages\Newtonsoft.Json.6.0.2\lib\net45\Newtonsoft.Json.dll</HintPath>
     </Reference>
->>>>>>> e66f5b80
     <Reference Include="System" />
     <Reference Include="System.Core" />
     <Reference Include="System.Xml.Linq" />
@@ -70,7 +67,7 @@
     <Compile Include="ElementQuery.cs" />
     <Compile Include="IIndexer.cs" />
     <Compile Include="FhirIndex.cs" />
-    <Compile Include="IMongoQueryTree.cs" />
+    <Compile Include="MongoQueryChain.cs" />
     <Compile Include="IParameter.cs" />
     <Compile Include="ITerm.cs" />
     <Compile Include="JoinUtil.cs" />
@@ -78,6 +75,7 @@
     <Compile Include="MongoSearcher.cs" />
     <Compile Include="Parameter.cs" />
     <Compile Include="ParameterFactory.cs" />
+    <Compile Include="ParameterizedMongoQuery.cs" />
     <Compile Include="Parameters.cs" />
     <Compile Include="Properties\AssemblyInfo.cs" />
     <Compile Include="QueryExtensions.cs" />
