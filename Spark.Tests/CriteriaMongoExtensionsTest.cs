--- conflicted
+++ resolved
@@ -118,7 +118,6 @@
         }
 
         [TestMethod]
-<<<<<<< HEAD
         public void TokenWithMultipleCodeAndNamespaceSucceeds()
         {
             var query = new Query().For("DiagnosticReport").AddParameter("name", "TestNS|TestCode, TestNS2|TestCode2");
@@ -146,7 +145,9 @@
 
             Assert.IsNotNull(mongoQuery);
             AssertQueriesEqual("{\"internal_level\":0,\"internal_resource\":\"Patient\",\"$or\":[{\"birthdate\":/^19460608/},{\"$and\":[{\"$or\":[{\"birthdate.start\":{\"$exists\":true}},{\"birthdate.end\":{\"$exists\":true}}]},{\"$or\":[{\"birthdate.start\":{\"$lte\":\"19460608\"}},{\"birthdate.start\":{\"$exists\":false}}]},{\"$or\":[{\"birthdate.end\":{\"$gte\":\"19460608\"}},{\"birthdate.end\":{\"$exists\":false}}]}]},{\"birthdate\":/^19780904/},{\"$and\":[{\"$or\":[{\"birthdate.start\":{\"$exists\":true}},{\"birthdate.end\":{\"$exists\":true}}]},{\"$or\":[{\"birthdate.start\":{\"$lte\":\"19780904\"}},{\"birthdate.start\":{\"$exists\":false}}]},{\"$or\":[{\"birthdate.end\":{\"$gte\":\"19780904\"}},{\"birthdate.end\":{\"$exists\":false}}]}]}]}", mongoQuery.ToString());
-=======
+        }
+
+        [TestMethod]
         public void QuantityTest()
         {
             var query = new Query().For("Observation").AddParameter("value-quantity", "5.4|http://unitsofmeasure.org|mg");
@@ -154,7 +155,6 @@
 
             Assert.IsNotNull(mongoQuery);
             AssertQueriesEqual(@"{ ""internal_level"" : 0, ""internal_resource"" : ""Observation"", ""value-quantity"" : { ""$elemMatch"" : { ""value"" : ""0.0054"", ""system"" : ""http://unitsofmeasure.org/"", ""unit"" : ""g"" } } }", mongoQuery.ToString());
->>>>>>> 4dcf6659
         }
     }
 }