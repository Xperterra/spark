--- conflicted
+++ resolved
@@ -36,15 +36,9 @@
     <Reference Include="Hl7.Fhir.Model">
       <HintPath>..\FhirApi\Hl7.Fhir.Model.dll</HintPath>
     </Reference>
-<<<<<<< HEAD
-    <Reference Include="Newtonsoft.Json, Version=4.5.0.0, Culture=neutral, PublicKeyToken=30ad4fe6b2a6aeed, processorArchitecture=MSIL">
-      <SpecificVersion>False</SpecificVersion>
-      <HintPath>..\FhirApi\Newtonsoft.Json.dll</HintPath>
-=======
     <Reference Include="Newtonsoft.Json, Version=6.0.0.0, Culture=neutral, PublicKeyToken=30ad4fe6b2a6aeed, processorArchitecture=MSIL">
       <SpecificVersion>False</SpecificVersion>
       <HintPath>..\packages\Newtonsoft.Json.6.0.1\lib\net45\Newtonsoft.Json.dll</HintPath>
->>>>>>> cda32a7d
     </Reference>
     <Reference Include="System" />
     <Reference Include="System.ComponentModel.DataAnnotations" />
